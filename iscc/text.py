--- conflicted
+++ resolved
@@ -64,12 +64,6 @@
     :param str text: Extracted text
     :key bool text_guess_title: Guess title from content if not found in metadata.
     """
-<<<<<<< HEAD
-
-    opts = SdkOptions(**options)
-    file = uread.open_data(data)
-    tika_result = _extract_with_tika(file)
-=======
     opts = SdkOptions(**options) if options else sdk_opts
     ufile = uread.open_data(data)
     cmd = [
@@ -89,7 +83,6 @@
         if not data:
             log.warning(f"No data to extract text metadata from {type(data)}")
             return {"characters": 0}
->>>>>>> eb2f59f1
 
     try:
         result = subprocess.run(cmd, input=data, stdout=subprocess.PIPE, check=True)
@@ -217,64 +210,7 @@
     return text.encode("utf-8")[:nbytes].decode("utf-8", "ignore").strip()
 
 
-<<<<<<< HEAD
-@lru_cache(typed=True)
-def _extract_with_tika(data):
-    # type: (Readable) -> dict
-    """Extract text and metadata from a 'text'-file via Tika.
-    Result:
-        {"content": "...", "metadata": "..."}
-    """
-    from tika import tika
-    tika.log.disabled = True
-    from tika import parser
-    file = uread.open_data(data)
-    buffer = file.read()
-    return parser.from_buffer(buffer)
-
-
-def _title_from_tika(tika_result, **options):
-    # type: (dict, **Any) -> str
-    """Extract title from tika result.
-
-    Extraction is atempted in the following order
-        - try to find title in tika metadata
-        - use first line from text content
-
-    :param tika_result: result from tika parsing
-    :key: text_guess_title: whether to guess the title from the text itself as fallback.
-    :key: meta_trim_title: Max number of bytes for utf-8 encoded title.
-    """
-    opts = SdkOptions(**options)
-    title = ""
-    meta = tika_result.get("metadata")
-    mime_type = mime_clean(meta.get("Content-Type"))
-    gmt = mime_to_gmt(mime_type)
-
-    if meta:
-        title = meta.get("dc:title", "")
-        title = title[0].strip() if isinstance(title, list) else title.strip()
-        if not title:
-            title = meta.get("title", "")
-            title = title[0].strip() if isinstance(title, list) else title.strip()
-
-    # See if string would survive normalization
-    norm_title = normalize_text(title)
-
-    # Falback to get title from content
-    if not norm_title and opts.text_guess_title and gmt == "text":
-        content = tika_result.get("content", "")
-        if content is not None:
-            first_line = content.strip().splitlines()[0]
-            title = trim_text(normalize_text(first_line), opts.meta_trim_title)
-
-    return title
-
-
-def name_from_uri(uri):
-=======
 def title_from_uri(uri):
->>>>>>> eb2f59f1
     """Extract "filename" part of an uri without file extension to be uses as fallback
     title for an asset if no title information can be aquired.
     """
